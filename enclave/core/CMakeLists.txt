--- conflicted
+++ resolved
@@ -96,11 +96,7 @@
         optee/hostcalls.c
         optee/globals.c
         optee/gp.c
-<<<<<<< HEAD
-        optee/hostcalls.c
-=======
         optee/keys.c
->>>>>>> c96a0962
         optee/printf.c
         optee/sched_yield.c
         optee/spinlock.c
