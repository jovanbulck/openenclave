// Copyright (c) Microsoft Corporation. All rights reserved.
// Licensed under the MIT License.

#include "report.h"
#include <openenclave/bits/safecrt.h>
#include <openenclave/bits/safemath.h>
#include <openenclave/bits/types.h>
#include <openenclave/corelibc/stdlib.h>
#include <openenclave/corelibc/string.h>
#include <openenclave/enclave.h>
#include <openenclave/internal/calls.h>
#include <openenclave/internal/raise.h>
#include <openenclave/internal/report.h>
#include <openenclave/internal/sgxtypes.h>
#include <openenclave/internal/utils.h>

OE_STATIC_ASSERT(OE_REPORT_DATA_SIZE == sizeof(sgx_report_data_t));

OE_STATIC_ASSERT(sizeof(oe_identity_t) == 96);

OE_STATIC_ASSERT(sizeof(oe_report_t) == 144);

oe_result_t sgx_create_report(
    const void* report_data,
    size_t report_data_size,
    const void* target_info,
    size_t target_info_size,
    sgx_report_t* report)
{
    oe_result_t result = OE_UNEXPECTED;

    // Allocate aligned objects as required by EREPORT instruction.
    sgx_target_info_t ti OE_ALIGNED(512) = {{0}};
    sgx_report_data_t rd OE_ALIGNED(128) = {{0}};
    sgx_report_t r OE_ALIGNED(512) = {{{0}}};

    /*
     * Reject invalid parameters (report_data may be null).
     * If target_info is null, SGX returns the report for the enclave itself.
     */
    if (!report)
        OE_RAISE(OE_INVALID_PARAMETER);

    if (target_info_size > sizeof(sgx_target_info_t) ||
        report_data_size > sizeof(sgx_report_data_t))
        OE_RAISE(OE_INVALID_PARAMETER);

    if (target_info != NULL)
        OE_CHECK(oe_memcpy_s(
            &ti, sizeof(sgx_target_info_t), target_info, target_info_size));

    if (report_data != NULL)
        OE_CHECK(oe_memcpy_s(
            &rd, sizeof(sgx_report_data_t), report_data, report_data_size));

    /* Invoke EREPORT instruction */
    asm volatile("ENCLU"
                 :
                 : "a"(ENCLU_EREPORT), "b"(&ti), "c"(&rd), "d"(&r)
                 : "memory");

    /* Copy REPORT to caller's buffer */
    OE_CHECK(
        oe_memcpy_s(report, sizeof(sgx_report_t), &r, sizeof(sgx_report_t)));

    result = OE_OK;

done:

    return result;
}

static oe_result_t _get_local_report(
    const void* report_data,
    size_t report_data_size,
    const void* opt_params,
    size_t opt_params_size,
    void* report_buffer,
    size_t* report_buffer_size)
{
    oe_result_t result = OE_UNEXPECTED;

    if (report_data_size > OE_REPORT_DATA_SIZE)
        OE_RAISE(OE_INVALID_PARAMETER);

    // opt_params may be null, in which case SGX returns the report for the
    // enclave itself.
    if (opt_params == NULL && opt_params_size != 0)
        OE_RAISE(OE_INVALID_PARAMETER);

    // If supplied, it must be a valid sgx_target_info_t.
    if (opt_params != NULL && opt_params_size != sizeof(sgx_target_info_t))
        OE_RAISE(OE_INVALID_PARAMETER);

    // An sgx_report_t will be filled into the report buffer.
    if (report_buffer_size == NULL)
        OE_RAISE(OE_INVALID_PARAMETER);

    // When supplied buffer is small, report the expected buffer size so that
    // the user can create correctly sized buffer and call oe_get_report again.
    if (report_buffer == NULL || *report_buffer_size < sizeof(sgx_report_t))
    {
        *report_buffer_size = sizeof(sgx_report_t);
        OE_RAISE(OE_BUFFER_TOO_SMALL);
    }

    OE_CHECK(sgx_create_report(
        report_data,
        report_data_size,
        opt_params,
        opt_params_size,
        report_buffer));

    *report_buffer_size = sizeof(sgx_report_t);
    result = OE_OK;

done:

    return result;
}

static oe_result_t _get_sgx_target_info(sgx_target_info_t* target_info)
{
    oe_result_t result = OE_UNEXPECTED;
    oe_get_qetarget_info_args_t* args =
        (oe_get_qetarget_info_args_t*)oe_host_calloc(1, sizeof(*args));
    if (args == NULL)
        OE_RAISE(OE_OUT_OF_MEMORY);

    OE_CHECK(oe_ocall(OE_OCALL_GET_QE_TARGET_INFO, (uint64_t)args, NULL));

    result = args->result;
    if (result == OE_OK)
        *target_info = args->target_info;

    result = OE_OK;
done:
    if (args)
    {
        oe_secure_zero_fill(args, sizeof(*args));
        oe_host_free(args);
    }

    return result;
}

static oe_result_t _get_quote(
    const sgx_report_t* sgx_report,
    uint8_t* quote,
    size_t* quote_size)
{
    oe_result_t result = OE_UNEXPECTED;
    size_t arg_size = sizeof(oe_get_qetarget_info_args_t);

    // If quote buffer is NULL, then ignore passed in quote_size value.
    // This treats scenarios where quote == NULL and *quote_size == large-value
    // as OE_BUFFER_TOO_SMALL.
    if (quote == NULL)
        *quote_size = 0;

    // Allocate memory for args structure + quote buffer.
    arg_size += *quote_size;

    oe_get_quote_args_t* args =
        (oe_get_quote_args_t*)oe_host_calloc(1, arg_size);
    args->sgx_report = *sgx_report;
    args->quote_size = *quote_size;

    if (args == NULL)
        OE_RAISE(OE_OUT_OF_MEMORY);

    OE_CHECK(oe_ocall(OE_OCALL_GET_QUOTE, (uint64_t)args, NULL));
    result = args->result;

    if (result == OE_OK || result == OE_BUFFER_TOO_SMALL)
        *quote_size = args->quote_size;

    if (result == OE_OK)
        OE_CHECK(oe_memcpy_s(quote, *quote_size, args->quote, *quote_size));

done:
    if (args)
    {
        oe_secure_zero_fill(args, arg_size);
        oe_host_free(args);
    }

    return result;
}

oe_result_t oe_get_remote_report(
    const uint8_t* report_data,
    size_t report_data_size,
    const void* opt_params,
    size_t opt_params_size,
    uint8_t* report_buffer,
    size_t* report_buffer_size)
{
    oe_result_t result = OE_UNEXPECTED;
    sgx_target_info_t sgx_target_info = {{0}};
    sgx_report_t sgx_report = {{{0}}};
    size_t sgx_report_size = sizeof(sgx_report);
    sgx_quote_t* sgx_quote = NULL;

    // For remote attestation, the Quoting Enclave's target info is used.
    // opt_params must not be supplied.
    if (opt_params != NULL || opt_params_size != 0)
        OE_RAISE(OE_INVALID_PARAMETER);

    /*
     * OCall: Get target info from Quoting Enclave.
     * This involves a call to host. The target provided by targetinfo does not
     * need to be trusted because returning a report is not an operation that
     * requires privacy. The trust decision is one of integrity verification
     * on the part of the report recipient.
     */
    OE_CHECK(_get_sgx_target_info(&sgx_target_info));

    /*
     * Get enclave's local report passing in the quoting enclave's target info.
     */
    OE_CHECK(_get_local_report(
        report_data,
        report_data_size,
        &sgx_target_info,
        sizeof(sgx_target_info),
        &sgx_report,
        &sgx_report_size));

    /*
     * OCall: Get the quote for the local report.
     */
<<<<<<< HEAD
    OE_CHECK(_oe_get_quote(&sgx_report, report_buffer, report_buffer_size));
=======
    result = _get_quote(&sgx_report, report_buffer, report_buffer_size);
    if (result == OE_BUFFER_TOO_SMALL)
        OE_CHECK_NO_TRACE(result);
    else
        OE_CHECK(result);
>>>>>>> 8155b03a

    /*
     * Check that the entire report body in the returned quote matches the local
     * report.
     */
    if (*report_buffer_size < sizeof(sgx_quote_t))
        OE_RAISE(OE_UNEXPECTED);

    sgx_quote = (sgx_quote_t*)report_buffer;

    // Ensure that report is within acceptable size.
    if (*report_buffer_size > OE_MAX_REPORT_SIZE)
        OE_RAISE(OE_UNEXPECTED);

    if (memcmp(
            &sgx_quote->report_body,
            &sgx_report.body,
            sizeof(sgx_report.body)) != 0)
        OE_RAISE(OE_UNEXPECTED);

    result = OE_OK;
done:

    return result;
}

oe_result_t oe_get_report_v1(
    uint32_t flags,
    const uint8_t* report_data,
    size_t report_data_size,
    const void* opt_params,
    size_t opt_params_size,
    uint8_t* report_buffer,
    size_t* report_buffer_size)
{
    oe_result_t result = OE_FAILURE;
    oe_report_header_t* header = (oe_report_header_t*)report_buffer;

    // Reserve space in the buffer for header.
    // report_buffer and report_buffer_size are both trusted.
    if (report_buffer && report_buffer_size)
    {
        if (*report_buffer_size >= sizeof(oe_report_header_t))
        {
            report_buffer += sizeof(oe_report_header_t);
            *report_buffer_size -= sizeof(oe_report_header_t);
        }
    }

    if (flags & OE_REPORT_FLAGS_REMOTE_ATTESTATION)
    {
        OE_CHECK(oe_get_remote_report(
            report_data,
            report_data_size,
            opt_params,
            opt_params_size,
            report_buffer,
            report_buffer_size));
    }
    else
    {
        // If no flags are specified, default to locally attestable report.
<<<<<<< HEAD
        OE_CHECK(_oe_get_local_report(
=======
        result = _get_local_report(
>>>>>>> 8155b03a
            report_data,
            report_data_size,
            opt_params,
            opt_params_size,
            report_buffer,
            report_buffer_size));
    }

    header->version = OE_REPORT_HEADER_VERSION;
    header->report_type = (flags & OE_REPORT_FLAGS_REMOTE_ATTESTATION)
                              ? OE_REPORT_TYPE_SGX_REMOTE
                              : OE_REPORT_TYPE_SGX_LOCAL;
    header->report_size = *report_buffer_size;
    OE_CHECK(oe_safe_add_u64(
        *report_buffer_size, sizeof(oe_report_header_t), report_buffer_size));
    result = OE_OK;

done:
    if (result == OE_BUFFER_TOO_SMALL)
    {
        *report_buffer_size += sizeof(oe_report_header_t);
    }

    return result;
}

oe_result_t oe_get_report_v2(
    uint32_t flags,
    const uint8_t* report_data,
    size_t report_data_size,
    const void* opt_params,
    size_t opt_params_size,
    uint8_t** report_buffer,
    size_t* report_buffer_size)
{
    oe_result_t result;
    uint8_t* tmp_buffer = NULL;
    size_t tmp_buffer_size = 0;

    if ((report_buffer == NULL) || (report_buffer_size == NULL))
    {
        return OE_INVALID_PARAMETER;
    }

    *report_buffer = NULL;
    *report_buffer_size = 0;

    result = oe_get_report_v1(
        flags,
        report_data,
        report_data_size,
        opt_params,
        opt_params_size,
        NULL,
        &tmp_buffer_size);
    if (result != OE_BUFFER_TOO_SMALL)
    {
        return result;
    }

    tmp_buffer = oe_calloc(1, tmp_buffer_size);
    if (tmp_buffer == NULL)
    {
        return OE_OUT_OF_MEMORY;
    }

    result = oe_get_report_v1(
        flags,
        report_data,
        report_data_size,
        opt_params,
        opt_params_size,
        tmp_buffer,
        &tmp_buffer_size);
    if (result != OE_OK)
    {
        oe_free(tmp_buffer);
        return result;
    }

    *report_buffer = tmp_buffer;
    *report_buffer_size = tmp_buffer_size;

    return OE_OK;
}

void oe_free_report(uint8_t* report_buffer)
{
    oe_free(report_buffer);
}

oe_result_t _handle_get_sgx_report(uint64_t arg_in)
{
    oe_result_t result = OE_UNEXPECTED;
    oe_get_sgx_report_args_t* host_arg = (oe_get_sgx_report_args_t*)arg_in;
    oe_get_sgx_report_args_t enc_arg;
    size_t report_buffer_size = sizeof(sgx_report_t);

    if (!oe_is_outside_enclave(host_arg, sizeof(*host_arg)))
        OE_RAISE(OE_INVALID_PARAMETER);

    // Validate and copy args to prevent TOCTOU issues.
    // oe_get_sgx_report_args_t is a flat structure with no nested pointers.
    enc_arg = *host_arg;

    // Host is not allowed to pass report data. Otherwise, the host can use the
    // enclave to put whatever data it wants in a report. The data field is
    // intended to be used for digital signatures and is not allowed to be
    // tampered with by the host.
    OE_CHECK(_get_local_report(
        NULL,
        0,
        (enc_arg.opt_params_size != 0) ? enc_arg.opt_params : NULL,
        enc_arg.opt_params_size,
        (uint8_t*)&enc_arg.sgx_report,
        &report_buffer_size));

    *host_arg = enc_arg;
    result = OE_OK;
    host_arg->result = result;
done:

    return result;
}<|MERGE_RESOLUTION|>--- conflicted
+++ resolved
@@ -101,7 +101,7 @@
     if (report_buffer == NULL || *report_buffer_size < sizeof(sgx_report_t))
     {
         *report_buffer_size = sizeof(sgx_report_t);
-        OE_RAISE(OE_BUFFER_TOO_SMALL);
+        OE_RAISE_NO_TRACE(OE_BUFFER_TOO_SMALL);
     }
 
     OE_CHECK(sgx_create_report(
@@ -230,15 +230,11 @@
     /*
      * OCall: Get the quote for the local report.
      */
-<<<<<<< HEAD
-    OE_CHECK(_oe_get_quote(&sgx_report, report_buffer, report_buffer_size));
-=======
     result = _get_quote(&sgx_report, report_buffer, report_buffer_size);
     if (result == OE_BUFFER_TOO_SMALL)
         OE_CHECK_NO_TRACE(result);
     else
         OE_CHECK(result);
->>>>>>> 8155b03a
 
     /*
      * Check that the entire report body in the returned quote matches the local
@@ -290,29 +286,29 @@
 
     if (flags & OE_REPORT_FLAGS_REMOTE_ATTESTATION)
     {
-        OE_CHECK(oe_get_remote_report(
+        result = oe_get_remote_report(
             report_data,
             report_data_size,
             opt_params,
             opt_params_size,
             report_buffer,
-            report_buffer_size));
+            report_buffer_size);
     }
     else
     {
         // If no flags are specified, default to locally attestable report.
-<<<<<<< HEAD
-        OE_CHECK(_oe_get_local_report(
-=======
         result = _get_local_report(
->>>>>>> 8155b03a
             report_data,
             report_data_size,
             opt_params,
             opt_params_size,
             report_buffer,
-            report_buffer_size));
-    }
+            report_buffer_size);
+    }
+    if (result == OE_BUFFER_TOO_SMALL)
+        OE_CHECK_NO_TRACE(result);
+    else
+        OE_CHECK(result);
 
     header->version = OE_REPORT_HEADER_VERSION;
     header->report_type = (flags & OE_REPORT_FLAGS_REMOTE_ATTESTATION)
