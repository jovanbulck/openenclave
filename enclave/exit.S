--- conflicted
+++ resolved
@@ -79,7 +79,26 @@
     push %r13
     push %r14
     push %r15
-<<<<<<< HEAD
+
+    // Construct the OE_OCallContext(rbp, return address).
+    mov (4*OE_WORD_SIZE)(%rsp), %r12
+    push %r12
+    push %rbp
+    mov	%rsp, %r12
+
+    // Save the parameters of _OE_Exit into stack.
+    push %rdi
+    push %rsi
+
+    // Notify a nested exit happens.
+    // _OE_NotifyNestedExistStart(rdi=arg1, rsi=ocallContext)
+    mov %r12, %rsi
+    call _OE_NotifyNestedExistStart
+
+    // Restore the parameters of _OE_Exit from stack.
+    pop %rsi
+    pop %rdi
+
     test $OE_ARG_FLAG_GS, %rdi
     jnz .nested_exit_gs
 
@@ -88,28 +107,6 @@
     jmp .nested_exit_join
 
 .nested_exit_gs:
-=======
-
-	// Construct the OE_OCallContext(rbp, return address).
-	mov (4*OE_WORD_SIZE)(%rsp), %r12
-	push %r12
-	push %rbp
-	mov	%rsp, %r12
-
-	// Save the parameters of _OE_Exit into stack.
-	push %rdi
-	push %rsi
-
-	// Notify a nested exit happens.
-	// _OE_NotifyNestedExistStart(rdi=arg1, rsi=ocallContext)
-	mov %r12, %rsi
-	call _OE_NotifyNestedExistStart
-
-	// Restore the parameters of _OE_Exit from stack.
-	pop %rsi
-	pop %rdi
-
->>>>>>> 1a943c7c
     mov %rsp, %gs:TD_last_sp
     jmp .nested_exit_join
 
@@ -242,12 +239,6 @@
     ENCLU
     ud2
 
-<<<<<<< HEAD
-.cfi_endproc
-=======
-.forever:
-    jmp .forever
-
 .cfi_endproc
 
 .size _OE_Exit, .-_OE_Exit
@@ -279,5 +270,4 @@
     ret
 .cfi_endproc
 
-.size __morestack, .-__morestack
->>>>>>> 1a943c7c
+.size __morestack, .-__morestack