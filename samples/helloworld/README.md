--- conflicted
+++ resolved
@@ -3,19 +3,11 @@
 
 - Written in C
 - Minimum code needed for an Open Enclave app
-<<<<<<< HEAD
 - Help understand the basic components an OE(Open Enclave) application
 - Demonstrate how to build, sign, and run an OE image
 - Also runs in OE simulation mode
 
  Prerequisite: you may want to read [Common Sample Information](/samples/README.md#common-sample-information) before going further
-=======
-- Helps understand the basic components of an Open Enclave (OE) application
-- Demonstrates how to build, sign, and run an OE image
-- Also runs in OE simulation mode
-
- Prerequisite: you may want to read [Common Sample Information](/docs/GettingStartedDocs/sampledocs/README.md#common-sample-information) before going further
->>>>>>> 3b299087
 
 ## About the helloworld sample
 
@@ -172,15 +164,10 @@
 #include <stdio.h>
 ```
 
-<<<<<<< HEAD
+
 An enclave library will be loaded into and run inside a host application which is a user-mode process. To keep the [Trusted computing base](https://en.wikipedia.org/wiki/Trusted_computing_base) small, the decision was made to make only a specific set of APIs available to an enclave library. A complete list of APIs available to an enclave library can be found [here](/docs/GettingStartedDocs/APIsAvailableToEnclave.md#apis-available-to-an-enclave-library)
  
 The `stdio.h` header file is included in this sample because we are calling the CRT function `fprintf` to print a message on the screen. However this function has a dependency on the kernel to print a message on the screen so this code cannot execute within the enclave itself. Instead this function marshals the call through to the host to carry out the call on the enclaves behalf. Only a subset of the CRT is made available through this open enclave library.
-=======
-An enclave library will be loaded into and run inside a host application which is a user-mode process. To keep the [Trusted computing base](https://en.wikipedia.org/wiki/Trusted_computing_base) small, only a specific set of APIs are available to an enclave library. A complete list of those APIs can be found [here](/docs/GettingStartedDocs/APIsAvailableToEnclave.md#apis-available-to-an-enclave-library)
-  
-The `stdio.h` header file is included in this sample because we are calling the CRT function `fprintf` to print a message on the screen. However this function has a dependency on the kernel to print a message on the screen so this code cannot execute within the enclave itself. Instead this function marshals the call through to the host to carry out the call on the enclave's behalf. Only a subset of the CRT is made available through this OE library.
->>>>>>> 3b299087
 
  ```c
 void enclave_helloworld()
@@ -206,11 +193,8 @@
 
 ### Build and sign an enclave
 
-<<<<<<< HEAD
+
 As mentioned in [how-to-build-and-run-samples](/samples/README.md#how-to-build-and-run-samples), make files are provided for each sample. You can build the whole sample by running `make build` from the sample root, or you can build the enclave and host separately by running `make build` in each directory.
-=======
-As mentioned in [how-to-build-and-run-samples](/docs/GettingStartedDocs/sampledocs/README.md#how-to-build-and-run-samples), Makefiles are provided for each sample. You can build the whole sample by running `make build` from the sample root, or you can build the enclave and host separately by running `make build` in each directory.
->>>>>>> 3b299087
 
 The following enclave files come with the sample:
 
@@ -315,11 +299,8 @@
 SecurityVersion=1
 ```
 
-<<<<<<< HEAD
+
 These parameters are described in the [Getting started Build And Sign](/docs/GettingStartedDocs/buildandsign.md#signing-the-enclave) document.
-=======
-These parameters are described in the [Getting Started Build And Sign](/docs/GettingStartedDocs/sampledocs/buildandsign.md#signing-the-enclave) document.
->>>>>>> 3b299087
 
 ## Host Application
 
@@ -329,11 +310,7 @@
 
 ### Develop a host
 
-<<<<<<< HEAD
 There are relatively fewer restrictions on developing a host application compared to authoring an enclave. In general, you are free to link your choice of additional libraries into the host application. A part of a typical host application job is to manage the life cycle of an enclave. Open Enclave SDK provides [Enclave Host Runtime](/docs/GettingStartedDocs/APIsAvailableToEnclave.md#enclave-host-library) for enclave management.
-=======
-There are relatively fewer restrictions on developing a host application compared to authoring an enclave. In general, you are free to link your choice of additional libraries into the host application. A part of a typical host application job is to manage the life cycle of an enclave. The Open Enclave SDK provides [Enclave Host Runtime](/docs/GettingStartedDocs/APIsAvaiableToEnclave.md#enclave-host-library) for enclave management.
->>>>>>> 3b299087
 
 The full source for the host implementation is here: [helloworld/host/host.c](/samples/helloworld/host/host.c)
 
