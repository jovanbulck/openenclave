--- conflicted
+++ resolved
@@ -503,29 +503,18 @@
 This uses the CMake package provided by the Open Enclave SDK.
 
 ```bash
-<<<<<<< HEAD
-./host/helloworldhost ./enclave/helloworldenc.signed
-=======
 cd helloworld
 mkdir build && cd build
 cmake ..
 make run
->>>>>>> 8155b03a
 ```
 
 ### GNU Make
 
 ```bash
-<<<<<<< HEAD
-$ make run
-host/helloworldhost ./enclave/helloworldenc.signed
-Hello world from the enclave
-Enclave called into host to print: Hello World!
-=======
 cd helloworld
 make build
 make run
->>>>>>> 8155b03a
 ```
 #### Note
 
