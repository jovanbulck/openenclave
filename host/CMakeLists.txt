--- conflicted
+++ resolved
@@ -9,10 +9,7 @@
     crypto/openssl/cert.c
     crypto/openssl/crl.c
     crypto/openssl/ec.c
-<<<<<<< HEAD
-=======
     crypto/openssl/hmac.c
->>>>>>> 2b1fd587
     crypto/openssl/init.c
     crypto/openssl/key.c
     crypto/openssl/random.c
@@ -31,10 +28,7 @@
     )
 elseif (WIN32)
 set(PLATFORM_SRC
-<<<<<<< HEAD
-=======
     crypto/bcrypt/hmac.c
->>>>>>> 2b1fd587
     crypto/bcrypt/rsa.c
     windows/aep.asm
     windows/aesm.c
