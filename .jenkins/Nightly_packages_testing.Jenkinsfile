@Library("OpenEnclaveCommon") _
oe = new jenkins.common.Openenclave()

XENIAL_RG = "oe-deb-test-${BUILD_NUMBER}-1604"
BIONIC_RG = "oe-deb-test-${BUILD_NUMBER}-1804"

<<<<<<< HEAD
def ACCDeployVM(String agent_name, String agent_type, String region, String resource_group) {
    stage("Deploy ${agent_name}") {
        withEnv(["REGION=${region}", "RESOURCE_GROUP=${resource_group}", "AGENT_NAME=${agent_name}", "AGENT_TYPE=${agent_type}"]) {
            oe.azureEnvironment("./deploy-agent.sh")
=======
def ACCDeployVM(String agent_name, String agent_type, String region, String resource_group, String vhd_url) {
    stage("Deploy ${agent_name}") {
        node("nonSGX") {
            cleanWs()
            checkout scm
            withEnv(["REGION=${region}", "RESOURCE_GROUP=${resource_group}", "AGENT_NAME=${agent_name}", "AGENT_TYPE=${agent_type}", "VHD_URL=${vhd_url}"]) {
                oe.azureEnvironment("./deploy-agent.sh")
            }
>>>>>>> 8155b03a
        }
    }
}

def AccDebTesting(String version, String region, String deb_url) {
    def test_deb_script = """\
        wget --tries=30 -nv -O /tmp/open-enclave.deb ${deb_url} && \
        for i in {1..30}; do sudo dpkg -i /tmp/open-enclave.deb && break || sleep 15; done && \
        cp -r /opt/openenclave/share/openenclave/samples/ ./samples && \
        source /opt/openenclave/share/openenclave/openenclaverc && \
        cd ./samples && \
        for DIR in \$(find ~/samples/* -maxdepth 0 -type d); do cd \$DIR; make build; make run; done"""

    def script = """\
        az login --service-principal -u \${SERVICE_PRINCIPAL_ID} -p \${SERVICE_PRINCIPAL_PASSWORD} --tenant \${TENANT_ID} --output table && \
        az account set --subscription \${SUBSCRIPTION_ID} && \
        az keyvault secret show --vault-name oe-ci-test-kv --name id-rsa-oe-test | jq -r .value | base64 -d > id_rsa && \
        chmod 600 id_rsa && \
        ssh -o StrictHostKeyChecking=no -i id_rsa \
        azureuser@oe-deb-test-${BUILD_NUMBER}-${version}.${region}.cloudapp.azure.com '${test_deb_script}' """

    stage("OE Nightly Package Testing ${version}") {
<<<<<<< HEAD
        oe.azureEnvironment("${script}")
=======
        node("nonSGX") {
            cleanWs()
            checkout scm
            oe.azureEnvironment("${script}")
        }
    }
}

def cleanup(){
    node("nonSGX") {
        cleanWs()
        checkout scm
        oe.deleteRG([XENIAL_RG, BIONIC_RG])
>>>>>>> 8155b03a
    }
}

try {
<<<<<<< HEAD
    parallel "Deploy Ubuntu 16.04" :    { ACCDeployVM(XENIAL_RG, "xenial", "eastus", XENIAL_RG) },
             "Deploy Ubuntu 18.04" :    { ACCDeployVM(BIONIC_RG, "bionic", "westeurope", BIONIC_RG) }
=======
    parallel "Deploy Ubuntu 16.04" :    { ACCDeployVM(XENIAL_RG, "xenial", "eastus", XENIAL_RG, "${VHD_URL_XENIAL}") },
             "Deploy Ubuntu 18.04" :    { ACCDeployVM(BIONIC_RG, "bionic", "westeurope", BIONIC_RG, "${VHD_URL_BIONIC}") }
>>>>>>> 8155b03a

    parallel "OE 16.04 Testing" :       { AccDebTesting("1604", "eastus", "${OE_1604_DEB_URL}") },
             "OE 18.04 Testing" :       { AccDebTesting("1804", "westeurope", "${OE_1804_DEB_URL}") }

} finally {
<<<<<<< HEAD
    oe.deleteRG([XENIAL_RG, BIONIC_RG])
=======
    cleanup()
>>>>>>> 8155b03a
}<|MERGE_RESOLUTION|>--- conflicted
+++ resolved
@@ -4,12 +4,6 @@
 XENIAL_RG = "oe-deb-test-${BUILD_NUMBER}-1604"
 BIONIC_RG = "oe-deb-test-${BUILD_NUMBER}-1804"
 
-<<<<<<< HEAD
-def ACCDeployVM(String agent_name, String agent_type, String region, String resource_group) {
-    stage("Deploy ${agent_name}") {
-        withEnv(["REGION=${region}", "RESOURCE_GROUP=${resource_group}", "AGENT_NAME=${agent_name}", "AGENT_TYPE=${agent_type}"]) {
-            oe.azureEnvironment("./deploy-agent.sh")
-=======
 def ACCDeployVM(String agent_name, String agent_type, String region, String resource_group, String vhd_url) {
     stage("Deploy ${agent_name}") {
         node("nonSGX") {
@@ -18,7 +12,6 @@
             withEnv(["REGION=${region}", "RESOURCE_GROUP=${resource_group}", "AGENT_NAME=${agent_name}", "AGENT_TYPE=${agent_type}", "VHD_URL=${vhd_url}"]) {
                 oe.azureEnvironment("./deploy-agent.sh")
             }
->>>>>>> 8155b03a
         }
     }
 }
@@ -41,9 +34,6 @@
         azureuser@oe-deb-test-${BUILD_NUMBER}-${version}.${region}.cloudapp.azure.com '${test_deb_script}' """
 
     stage("OE Nightly Package Testing ${version}") {
-<<<<<<< HEAD
-        oe.azureEnvironment("${script}")
-=======
         node("nonSGX") {
             cleanWs()
             checkout scm
@@ -57,26 +47,16 @@
         cleanWs()
         checkout scm
         oe.deleteRG([XENIAL_RG, BIONIC_RG])
->>>>>>> 8155b03a
     }
 }
 
 try {
-<<<<<<< HEAD
-    parallel "Deploy Ubuntu 16.04" :    { ACCDeployVM(XENIAL_RG, "xenial", "eastus", XENIAL_RG) },
-             "Deploy Ubuntu 18.04" :    { ACCDeployVM(BIONIC_RG, "bionic", "westeurope", BIONIC_RG) }
-=======
     parallel "Deploy Ubuntu 16.04" :    { ACCDeployVM(XENIAL_RG, "xenial", "eastus", XENIAL_RG, "${VHD_URL_XENIAL}") },
              "Deploy Ubuntu 18.04" :    { ACCDeployVM(BIONIC_RG, "bionic", "westeurope", BIONIC_RG, "${VHD_URL_BIONIC}") }
->>>>>>> 8155b03a
 
     parallel "OE 16.04 Testing" :       { AccDebTesting("1604", "eastus", "${OE_1604_DEB_URL}") },
              "OE 18.04 Testing" :       { AccDebTesting("1804", "westeurope", "${OE_1804_DEB_URL}") }
 
 } finally {
-<<<<<<< HEAD
-    oe.deleteRG([XENIAL_RG, BIONIC_RG])
-=======
     cleanup()
->>>>>>> 8155b03a
 }