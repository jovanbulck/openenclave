# Copyright (c) Microsoft Corporation. All rights reserved.
# Licensed under the MIT License.
#
# Top-level CMake file for the Open Enclave SDK
#
# Please read The Ultimate Guide to CMake:
# https://rix0r.nl/blog/2015/08/13/cmake-guide/
cmake_minimum_required(VERSION 3.12 FATAL_ERROR)

# Read version from "VERSION" file.
file(STRINGS "VERSION" OE_VERSION_WITH_V)
string(REGEX REPLACE "^v" "" OE_VERSION ${OE_VERSION_WITH_V})

# Select the assembler
# TODO: See #755: This should probably be removed
if (UNIX)
  set(OE_ASM ASM)
elseif (WIN32)
  set(OE_ASM ASM_MASM)
endif ()

# Set compiler search order to prefer Clang
# This has to be done before `project`
# http://cmake.3232098.n2.nabble.com/Prefer-clang-over-gcc-td7597742.html
set(CMAKE_C_COMPILER_NAMES clang-7 cc)
set(CMAKE_CXX_COMPILER_NAMES clang++-7 c++)

project("Open Enclave SDK" LANGUAGES C CXX ${OE_ASM})
set(PROJECT_VERSION ${OE_VERSION})

list(APPEND CMAKE_MODULE_PATH "${PROJECT_SOURCE_DIR}/cmake")

# Collect Git info
if (IS_DIRECTORY "${PROJECT_SOURCE_DIR}/.git")
  execute_process(
    COMMAND git rev-parse HEAD
    OUTPUT_VARIABLE GIT_COMMIT
    WORKING_DIRECTORY ${PROJECT_SOURCE_DIR}
    ERROR_QUIET
    OUTPUT_STRIP_TRAILING_WHITESPACE)

  execute_process(
    COMMAND git symbolic-ref HEAD
    OUTPUT_VARIABLE GIT_BRANCH
    WORKING_DIRECTORY ${PROJECT_SOURCE_DIR}
    ERROR_QUIET
    OUTPUT_STRIP_TRAILING_WHITESPACE)

  # Install Git pre-commit hook
  if (NOT WIN32)
    file(
      COPY scripts/pre-commit
      DESTINATION "${PROJECT_SOURCE_DIR}/.git/hooks")
  endif ()
endif ()

# Generates `compile_commands.json` used by some developers. Only
# supported by Makefile and Ninja generators, but is otherwise
# ignored.
set(CMAKE_EXPORT_COMPILE_COMMANDS ON)

# Validate CMAKE_BUILD_TYPE
string(TOUPPER "${CMAKE_BUILD_TYPE}" uppercase_CMAKE_BUILD_TYPE)
list(APPEND uppercase_build_type "" "DEBUG" "RELEASE" "RELWITHDEBINFO")
if (NOT uppercase_CMAKE_BUILD_TYPE IN_LIST uppercase_build_type)
  message(FATAL_ERROR "UNKNOWN CMAKE_BUILD_TYPE: ${CMAKE_BUILD_TYPE}")
endif()

# Get Jenkins build number
if (DEFINED ENV{BUILD_NUMBER})
  set(BUILD_NUMBER $ENV{BUILD_NUMBER})
else()
  set(BUILD_NUMBER "0")
endif ()

# Set the architecture. We do this before the compiler settings, since some
# of them are arch specific.
if (CMAKE_SYSTEM_PROCESSOR MATCHES "amd64.*|x86_64.*|AMD64.*")
  # TODO: Right now assume it's Intel+SGX for x86_64 processors
  set(OE_SGX 1)
elseif(CMAKE_SYSTEM_PROCESSOR MATCHES "arm.*|ARM.*|aarch64.*|AARCH64.*")
  set(OE_TRUSTZONE 1)
else()
  message(FATAL_ERROR "Unknown processor. Only Intel SGX and ARM TrustZone are supported")
endif()

if (OE_SGX)
  if (WIN32)
    # Building enclaves on windows is on by default but can be disabled for enclaves pre-compiled under linux
    option(BUILD_ENCLAVES "Build ELF enclaves" ON)
  else()
    set(BUILD_ENCLAVES ON)
  endif()

  if (BUILD_ENCLAVES AND WIN32)
    # Search for prerequisites
    find_program(CLANG clang)
    if (NOT CLANG)
      message(FATAL_ERROR "Clang is required to build ELF enclaves on Windows")
    endif ()

    # Get the list of clang specific defines and search for __clang_major__
    execute_process(
      COMMAND cmd.exe /c " clang -dM -E -x c nul | findstr __clang_major__ "
      RESULT_VARIABLE HAD_ERROR
      OUTPUT_VARIABLE CONFIG_OUTPUT
    )
    if (HAD_ERROR)
      message(FATAL_ERROR "Could not parse clang major version")
    endif ()

    # Format the output for a list
    string(REPLACE " " ";" CONFIG_OUTPUT ${CONFIG_OUTPUT})
    # Get the major version for clang
    list(GET CONFIG_OUTPUT 2 MAJOR_VERSION)
    if (MAJOR_VERSION VERSION_LESS 7)
      message(FATAL_ERROR "Clang version 7.0 or higher is required")
    endif ()

<<<<<<< HEAD
=======
    # Setup cross compiler (clangw)
    add_subdirectory(windows/clangw)
>>>>>>> 3f4a4fe6
    set(USE_CLANGW ON)
  endif()
else() # NOT OE_SGX
  # On non-sgx enclaves are built by default on Unix
  if (UNIX)
    set(BUILD_ENCLAVES ON)
  endif()
endif()

if (WIN32)
  # NOTE: On Windows we have found that we must use Git Bash, not the
  # Bash from the Windows Subsystem for Linux. Hence this is
  # explicitly searching only for Git Bash. See #1302 for more.
  find_program(GIT git)
  get_filename_component(GIT_DIR ${GIT} DIRECTORY)
  find_program(BASH bash
    PATHS "C:/Program Files/Git/bin" "${GIT_DIR}/../bin"
    NO_DEFAULT_PATH) # Do not find WSL bash.

  if (NOT BASH)
    message(FATAL_ERROR "Git Bash not found!")
  endif ()
else ()
  find_program(BASH bash)
  if (NOT BASH)
    message(FATAL_ERROR "Bash not found!")
  endif ()
endif ()

# This is always included.
# maybe_build_using_clangw will be a noop if USE_CLANGW is false.
include(maybe_build_using_clangw)

# See `cmake/compiler_settings.cmake` for all compiler settings
include(compiler_settings)

# See `cmake/package_settings.cmake` for all package settings
include(package_settings)

# See `cmake/add_enclave.cmake` for enclave creation logic
include(add_enclave)

# User configurable options
if (UNIX)
  option(USE_LIBSGX "Build oehost using SGX library requiring FLC" ON)
elseif (WIN32)
  option(USE_LIBSGX "Build oehost using SGX library requiring FLC" OFF)
endif ()

if (USE_LIBSGX AND WIN32)
  message(FATAL_ERROR "USE_LIBSGX is not yet supported on Windows.")
endif ()

# TODO: See #756: Fix this because it is incompatible with
# multi-configuration generators
if (uppercase_CMAKE_BUILD_TYPE STREQUAL "DEBUG" AND NOT WIN32)
  # In non-win32 debug build, debug_malloc is on by default
  option(USE_DEBUG_MALLOC "Build oeenclave with memory leak detection capability." ON)
else ()
  # In win32 or non-debug builds, debug_malloc is off by default
  option(USE_DEBUG_MALLOC "Build oeenclave with memory leak detection capability." OFF)
endif ()

if (USE_DEBUG_MALLOC AND WIN32)
  message(FATAL_ERROR "USE_DEBUG_MALLOC is not supported on Windows. Disable this when calling cmake with -DUSE_DEBUG_MALLOC=OFF")
endif ()

option(ADD_WINDOWS_ENCLAVE_TESTS "Build Windows enclave tests" OFF)
option(WIN32_SIMULATION "Windows Simulation Mode" OFF)

find_program(VALGRIND "valgrind")
if (VALGRIND)
  set(MEMORYCHECK_COMMAND_OPTIONS "--leak-check=full --error-exitcode=1")
  # include Dart to generate the site configuration:
  # https://gitlab.kitware.com/cmake/community/wikis/doc/ctest/Generating-Testing-Files#using-cmake
  include(Dart)
  message(STATUS "ExperimentalMemCheck can be used to run tests under valgrind")
else ()
  message(STATUS "Valgrind not found")
endif ()
# Configure testing
enable_testing()
include(add_enclave_test)

# Recurse through subdirectories
add_subdirectory(host)
add_subdirectory(include)
add_subdirectory(tests)
add_subdirectory(tools)

if (BUILD_ENCLAVES)
  add_subdirectory(enclave/core)
  add_subdirectory(3rdparty)
  add_subdirectory(libc)
  add_subdirectory(libcxx)
  add_subdirectory(enclave)
endif()

if (UNIX)
  if (OE_SGX)
    add_subdirectory(debugger)
  endif()
  add_subdirectory(docs/refman)
  add_subdirectory(pkgconfig)
  add_subdirectory(samples)
endif()

install(FILES LICENSE THIRD_PARTY_NOTICES
  DESTINATION ${CMAKE_INSTALL_DATADIR}/openenclave/licenses)<|MERGE_RESOLUTION|>--- conflicted
+++ resolved
@@ -117,11 +117,6 @@
       message(FATAL_ERROR "Clang version 7.0 or higher is required")
     endif ()
 
-<<<<<<< HEAD
-=======
-    # Setup cross compiler (clangw)
-    add_subdirectory(windows/clangw)
->>>>>>> 3f4a4fe6
     set(USE_CLANGW ON)
   endif()
 else() # NOT OE_SGX
