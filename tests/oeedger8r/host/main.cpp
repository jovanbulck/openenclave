--- conflicted
+++ resolved
@@ -6,17 +6,10 @@
 #include <wchar.h>
 #include "all_u.h"
 
-<<<<<<< HEAD
-// The types wchar_t, long and long double have different sizes in Linux and
-// Windows. Therefore enclaves built in Linux cannot be safely loaded if they
-// use any of these types.
-uint8_t g_enabled[3] = {true, true, true};
-=======
 // The types wchar_t, long, unsigned long and long double have different sizes
 // in Linux and Windows. Therefore enclaves built in Linux cannot be safely
 // loaded if they use any of these types.
 uint8_t g_enabled[4] = {true, true, true, true};
->>>>>>> 2b1fd587
 
 void test_basic_edl_ecalls(oe_enclave_t* enclave);
 void test_string_edl_ecalls(oe_enclave_t* enclave);
