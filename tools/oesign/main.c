--- conflicted
+++ resolved
@@ -466,13 +466,8 @@
     "For help with a specific command, enter \"%s <command> --help\"\n";
 
 static const char _usage_sign[] =
-<<<<<<< HEAD
-    "Usage: %s sign --enclave-image [-e] enclave_image "
-    "--config-file [-c] config_file --key-file [-k] key_file\n"
-=======
     "Usage: %s sign {--enclave-image | -e} ENCLAVE_IMAGE "
     "{--config-file | -c} CONFIG_FILE {--key-file | -k} KEY_FILE\n"
->>>>>>> 8155b03a
     "\n"
     "Where:\n"
     "    ENCLAVE_IMAGE -- path of an enclave image file\n"
@@ -513,12 +508,7 @@
     "\n";
 
 static const char _usage_dump[] =
-<<<<<<< HEAD
-    "\n"
-    "Usage: %s dump --enclave-image [-e] enclave_image\n"
-=======
     "Usage: %s dump {--enclave-image | -e} ENCLAVE_IMAGE\n"
->>>>>>> 8155b03a
     "\n"
     "Where:\n"
     "    ENCLAVE_IMAGE -- path of an enclave image file\n"
