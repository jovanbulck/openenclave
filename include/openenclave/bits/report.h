// Copyright (c) Microsoft Corporation. All rights reserved.
// Licensed under the MIT License.

/**
 * @file report.h
 *
 * This file defines structures and options passed to oe_get_report functions.
 *
 */
#ifndef _OE_BITS_REPORT_H
#define _OE_BITS_REPORT_H

#include "defs.h"
#include "types.h"

OE_EXTERNC_BEGIN

/**
 * Flags passed to oe_get_report functions on host and enclave.
 * Default value (0) is local attestation.
 */
#define OE_REPORT_FLAGS_REMOTE_ATTESTATION 0x00000001

/**
 * Size of embedded data in a local report.
 */
#define OE_REPORT_DATA_SIZE 64

/**
 * Maximum report size supported by OE. This is 10 KB.
 */
#define OE_MAX_REPORT_SIZE (10 * 1024)

/**
 * @cond DEV
 */
// Fixed identity property sizes for OEv1
/**
 * Size of the enclave's unique ID in bytes.
 */
#define OE_UNIQUE_ID_SIZE 32
/**
 * Size of the enclave's signer ID in bytes.
 */
#define OE_SIGNER_ID_SIZE 32
/**
 * Size of the enclave's product ID in bytes.
 */
#define OE_PRODUCT_ID_SIZE 16
/**
 * Size of an exported ECC public key in bytes.
 */
#define OE_ECC_PUBLIC_KEY_SIZE 65

/**
 * Bit mask for a debug report.
 */
#define OE_REPORT_ATTRIBUTES_DEBUG 0x0000000000000001ULL
/**
 * Bit mask for a remote report.
 */
#define OE_REPORT_ATTRIBUTES_REMOTE 0x0000000000000002ULL
/**
 * Reserved bits.
 */
#define OE_REPORT_ATTRIBUTES_RESERVED \
    (~(OE_REPORT_ATTRIBUTES_DEBUG | OE_REPORT_ATTRIBUTES_REMOTE))

/**
 * @endcond
 */

/**
 * Structure to represent the identity of an enclave.
 * This structure is expected to change in future.
 * Newer fields are always added at the end and fields are never removed.
 * Before accessing a field, the enclave must first check that the field is
 * valid using the id_version and the table below:
 *
 * id_version | Supported fields
 * -----------| --------------------------------------------------------------
 *     0      | security_version, attributes, unique_id, signer_id, product_id
 */
typedef struct _oe_identity
{
    /** Version of the oe_identity_t structure */
    uint32_t id_version;

    /** Security version of the enclave. For SGX enclaves, this is the
     *  ISVN value */
    uint32_t security_version;

    /** Values of the attributes flags for the enclave -
     *  OE_REPORT_ATTRIBUTES_DEBUG: The report is for a debug enclave.
     *  OE_REPORT_ATTRIBUTES_REMOTE: The report can be used for remote
     *  attestation */
    uint64_t attributes;

    /** The unique ID for the enclave.
<<<<<<< HEAD
      * For SGX enclaves, this is the MRENCLAVE value.
      * For CyReS TAs, this is a hash of the TA image. */
    uint8_t unique_id[OE_UNIQUE_ID_SIZE];

    /** The signer ID for the enclave.
      * For SGX enclaves, this is the MRSIGNER value.
      * For CyReS TAs, this is a hash of the public key that signed the TA image. */
=======
     * For SGX enclaves, this is the MRENCLAVE value */
    uint8_t unique_id[OE_UNIQUE_ID_SIZE];

    /** The signer ID for the enclave.
     * For SGX enclaves, this is the MRSIGNER value */
>>>>>>> 881a5a53
    uint8_t signer_id[OE_SIGNER_ID_SIZE];

    /** The Product ID for the enclave.
     * For SGX enclaves, this is the ISVPRODID value. */
    uint8_t product_id[OE_PRODUCT_ID_SIZE];

    /** The unique ID for the device. 
     *  For CyReS TAs, this is a U-Boot identifier. */
    uint8_t device_unique_id[OE_UNIQUE_ID_SIZE];

    /** The signer ID for the device. 
     *  For CyReS TAs, this is a hash of the public key that signed the U-Boot image. */
    uint8_t device_signer_id[OE_SIGNER_ID_SIZE];

    /** The public key for the device.
     *  For CyReS TAs, this is ECC public key which corresponding private key is held by U-Boot
     * image. */
    uint8_t device_public_key[OE_ECC_PUBLIC_KEY_SIZE];

} oe_identity_t;
/**< typedef struct _oe_identity oe_identity_t*/

/**
 * Structure to hold the parsed form of a report.
 */
typedef struct _oe_report
{
    /** Size of the oe_report_t structure. */
    size_t size;

    /** The enclave type. */
    oe_enclave_type_t type;

    /** Size of report_data */
    size_t report_data_size;

    /** Size of enclave_report */
    size_t enclave_report_size;

    /** Pointer to report data field within the report byte-stream supplied to
     * oe_parse_report */
    uint8_t* report_data;

    /** Pointer to report body field within the report byte-stream supplied to
     * oe_parse_report. */
    uint8_t* enclave_report;

    /** Contains the IDs and attributes that are part of oe_identity_t */
    oe_identity_t identity;
} oe_report_t;
/**< typedef struct _oe_report oe_report_t*/

OE_EXTERNC_END

#endif /* _OE_BITS_REPORT_H */<|MERGE_RESOLUTION|>--- conflicted
+++ resolved
@@ -97,7 +97,6 @@
     uint64_t attributes;
 
     /** The unique ID for the enclave.
-<<<<<<< HEAD
       * For SGX enclaves, this is the MRENCLAVE value.
       * For CyReS TAs, this is a hash of the TA image. */
     uint8_t unique_id[OE_UNIQUE_ID_SIZE];
@@ -105,13 +104,6 @@
     /** The signer ID for the enclave.
       * For SGX enclaves, this is the MRSIGNER value.
       * For CyReS TAs, this is a hash of the public key that signed the TA image. */
-=======
-     * For SGX enclaves, this is the MRENCLAVE value */
-    uint8_t unique_id[OE_UNIQUE_ID_SIZE];
-
-    /** The signer ID for the enclave.
-     * For SGX enclaves, this is the MRSIGNER value */
->>>>>>> 881a5a53
     uint8_t signer_id[OE_SIGNER_ID_SIZE];
 
     /** The Product ID for the enclave.
