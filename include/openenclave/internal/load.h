// Copyright (c) Microsoft Corporation. All rights reserved.
// Licensed under the MIT License.

#ifndef _OE_LOAD_H
#define _OE_LOAD_H

#include <openenclave/bits/defs.h>
#include <openenclave/bits/result.h>
#include <openenclave/bits/types.h>
#include <openenclave/internal/elf.h>
#include "types.h"

OE_EXTERNC_BEGIN

#define OE_MAX_SEGMENTS 16
#define OE_SEGMENT_FLAG_READ 1
#define OE_SEGMENT_FLAG_WRITE 2
#define OE_SEGMENT_FLAG_EXEC 4

typedef struct _oe_enclave_image oe_enclave_image_t;

typedef struct _oe_sgx_load_context oe_sgx_load_context_t;

typedef struct _oe_sgx_enclave_properties oe_sgx_enclave_properties_t;

typedef struct _oe_elf_segment
{
    /* Pointer to segment from ELF file */
    void* filedata;

    /* Size of this segment in the ELF file */
    size_t filesz;

    /* Size of this segment in memory */
    size_t memsz;

    /* Offset of this segment within file */
    uint64_t offset;

    /* Virtual address of this segment */
    uint64_t vaddr;

    /* Memory protection flags for this segment */
    uint32_t flags;
} oe_elf_segment_t;

typedef struct _oe_enclave_elf_image
{
    elf64_t elf;
    oe_elf_segment_t* segments;
    size_t num_segments;
    void* reloc_data;
} oe_enclave_elf_image_t;

typedef struct _oe_enclave_pe_image
{
    void* module;
    void* nt_header;
    uint64_t reloc_rva;
} oe_enclave_pe_image_t;

typedef enum _oe_image_type {
    OE_IMAGE_TYPE_NONE,
    OE_IMAGE_TYPE_ELF,
    OE_IMAGE_TYPE_PE,
} oe_image_type;

struct _oe_enclave_image
{
    char* image_base;   /* base of image */
    size_t image_size;  /* rva of entry_rva point */
    uint64_t entry_rva; /* rva of .text section */
    uint64_t text_rva;  /* rva and file position of .oeinfo section */

    /* N.B. file position is needed when we need to write back  */
    /*      oe_sgx_enclave_properties_t during signing          */
    uint64_t oeinfo_rva;
    uint64_t oeinfo_file_pos;

    /* rva/size of .ecall section */
    uint64_t ecall_rva;
    uint64_t ecall_section_size;

    /* size of relocation */
    size_t reloc_size;

<<<<<<< HEAD
=======
    /* Thread-local storage .tdata section */
    uint64_t tdata_rva;
    uint64_t tdata_size;
    uint64_t tdata_align;

    /* Thread-local storage .tbss section */
    uint64_t tbss_size;
    uint64_t tbss_align;

>>>>>>> 2b1fd587
    oe_image_type type;

    union {
        oe_enclave_elf_image_t elf;
        oe_enclave_pe_image_t pe;
    } u;

    oe_result_t (
        *calculate_size)(const oe_enclave_image_t* image, size_t* image_size);

    oe_result_t (*add_pages)(
        oe_enclave_image_t* image,
        oe_sgx_load_context_t* context,
        oe_enclave_t* enclave,
        uint64_t* vaddr);

    oe_result_t (*patch)(
        oe_enclave_image_t* image,
        size_t ecall_size,
        size_t enclave_end);

    oe_result_t (
        *build_ecall_array)(oe_enclave_image_t* image, oe_enclave_t* enclave);

    oe_result_t (*sgx_load_enclave_properties)(
        const oe_enclave_image_t* image,
        const char* section_name,
        oe_sgx_enclave_properties_t* properties);

    oe_result_t (*sgx_update_enclave_properties)(
        const oe_enclave_image_t* image,
        const char* section_name,
        const oe_sgx_enclave_properties_t* properties);

    oe_result_t (*unload)(oe_enclave_image_t* image);
};

oe_result_t oe_load_enclave_image(const char* path, oe_enclave_image_t* image);

oe_result_t oe_load_elf_enclave_image(
    const char* path,
    oe_enclave_image_t* image);

oe_result_t oe_load_pe_enclave_image(
    const char* path,
    oe_enclave_image_t* image);

oe_result_t oe_unload_enclave_image(oe_enclave_image_t* oeimage);

/**
 * Find the oe_sgx_enclave_properties_t struct within the given section
 *
 * This function attempts to find the **oe_sgx_enclave_properties_t** struct
 * within
 * the specified section of the ELF binary.
 *
 * @param oeimage OE Enclave image
 * @param section_name name of section to search for enclave properties
 * @param properties pointer where enclave properties are copied
 *
 * @returns OE_OK
 * @returns OE_INVALID_PARAMETER null parameter
 * @returns OE_FAILURE section was not found
 * @returns OE_NOT_FOUND enclave properties struct not found
 *
 */
oe_result_t oe_sgx_load_enclave_properties(
    const oe_enclave_image_t* oeimage,
    const char* section_name,
    oe_sgx_enclave_properties_t* properties);

/**
 * Update the oe_sgx_enclave_properties_t struct within the given section
 *
 * This function attempts to update the **oe_sgx_enclave_properties_t** struct
 * within the specified section of the ELF binary. If found, the section is
 * updated with the value of the **properties** parameter.
 *
 * @param oeimage OE Enclave image
 * @param section_name name of section to search for enclave properties
 * @param properties new value of enclave properties
 *
 * @returns OE_OK
 * @returns OE_INVALID_PARAMETER null parameter
 * @returns OE_FAILURE section was not found
 * @returns OE_NOT_FOUND enclave properties struct not found
 *
 */
oe_result_t oe_sgx_update_enclave_properties(
    const oe_enclave_image_t* oeimage,
    const char* section_name,
    const oe_sgx_enclave_properties_t* properties);

OE_EXTERNC_END

#endif /* _OE_LOAD_H */<|MERGE_RESOLUTION|>--- conflicted
+++ resolved
@@ -84,8 +84,6 @@
     /* size of relocation */
     size_t reloc_size;
 
-<<<<<<< HEAD
-=======
     /* Thread-local storage .tdata section */
     uint64_t tdata_rva;
     uint64_t tdata_size;
@@ -95,7 +93,6 @@
     uint64_t tbss_size;
     uint64_t tbss_align;
 
->>>>>>> 2b1fd587
     oe_image_type type;
 
     union {
